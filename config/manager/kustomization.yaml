--- conflicted
+++ resolved
@@ -20,8 +20,4 @@
 images:
 - name: controller
   newName: syntasso/kratix-platform
-<<<<<<< HEAD
-  newTag: v0.0.0-2
-=======
-  newTag: dev
->>>>>>> 0f08fae3
+  newTag: main